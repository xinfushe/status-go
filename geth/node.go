--- conflicted
+++ resolved
@@ -34,23 +34,15 @@
 	VersionMinor     = 9          // Minor version component of the current release
 	VersionPatch     = 3          // Patch version component of the current release
 	VersionMeta      = "stable"   // Version metadata to append to the version string
-<<<<<<< HEAD
-
-	RPCPort         = 8545 // RPC port (replaced in unit tests)
+
+	IPCFile         = "geth.ipc" // Filename of exposed IPC-RPC Server
+	HTTPPort        = 8545       // HTTP-RPC port (replaced in unit tests)
+	WSPort          = 8546       // WS-RPC port (replaced in unit tests)
 	NetworkPort     = 30303
 	MaxPeers        = 25
 	MaxLightPeers   = 20
 	MaxPendingPeers = 0
-=======
-	IPCFile          = "geth.ipc" // Filename of exposed IPC-RPC Server
-	HTTPPort         = 8545       // HTTP-RPC port (replaced in unit tests)
-	WSPort           = 8546       // WS-RPC port (replaced in unit tests)
-	NetworkPort      = 30303
-	MaxPeers         = 25
-	MaxLightPeers    = 20
-	MaxPendingPeers  = 0
-	DefaultGas       = 180000
->>>>>>> 14346243
+	DefaultGas      = 180000
 
 	ProcessFileDescriptorLimit = uint64(2048)
 	DatabaseCacheSize          = 128 // Megabytes of memory allocated to internal caching (min 16MB / database forced)
